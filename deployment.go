// Copyright (c) Microsoft Corporation. All rights reserved.
// Licensed under the MIT License.

package alzlib

import (
	"errors"
	"fmt"
	"strings"
	"sync"

	"github.com/Azure/azure-sdk-for-go/sdk/resourcemanager/authorization/armauthorization"
	"github.com/Azure/azure-sdk-for-go/sdk/resourcemanager/resources/armpolicy"
	"github.com/google/uuid"
	"github.com/matt-FFFFFF/alzlib/sets"
	"github.com/matt-FFFFFF/alzlib/to"
)

const (
	managementGroupIdFmt     = "/providers/Microsoft.Management/managementGroups/%s"
	policyAssignmentIdFmt    = "/providers/Microsoft.Management/managementGroups/%s/providers/Microsoft.Authorization/policyAssignments/%s"
	policyDefinitionIdFmt    = "/providers/Microsoft.Management/managementGroups/%s/providers/Microsoft.Authorization/policyDefinitions/%s"
	policySetDefinitionIdFmt = "/providers/Microsoft.Management/managementGroups/%s/providers/Microsoft.Authorization/policySetDefinitions/%s"
	roleDefinitionIdFmt      = "/providers/Microsoft.Management/managementGroups/%s/providers/Microsoft.Authorization/roleDefinitions/%s"
)

// DeploymentType represents a deployment of Azure management group
type DeploymentType struct {
	MGs map[string]*AlzManagementGroup
	mu  sync.RWMutex
}

// AddManagementGroupToDeployment adds a management group to the deployment, with a parent if specified.
// If the parent is not specified, the management group is considered the root of the hierarchy.
// You should pass the source Archetype through the .WithWellKnownPolicyParameters() method
// to ensure that the values in the wellKnownPolicyValues are honored.
<<<<<<< HEAD
func (az *AlzLib) AddManagementGroupToDeployment(name, displayName, parent string, parentIsExternal bool, arch *Archetype) error {
=======
func (d *DeploymentType) AddManagementGroup(name, displayName, parent string, parentIsExternal bool, arch *Archetype) error {
>>>>>>> 62528bfd
	if arch.wellKnownPolicyValues == nil {
		return errors.New("archetype well known values not set, use Archetype.WithWellKnownPolicyValues() to update")
	}

	az.Deployment.mu.Lock()
	defer az.Deployment.mu.Unlock()
	if _, exists := az.Deployment.MGs[name]; exists {
		return fmt.Errorf("management group %s already exists", name)
	}
	alzmg := newAlzManagementGroup()

	alzmg.Name = name
	alzmg.DisplayName = displayName
<<<<<<< HEAD
	alzmg.children = sets.NewSet[*AlzManagementGroup]()
	if parentIsExternal {
		if _, ok := az.Deployment.MGs[parent]; ok {
=======
	alzmg.children = make([]*AlzManagementGroup, 0)
	if parentIsExternal {
		if _, ok := d.MGs[parent]; ok {
>>>>>>> 62528bfd
			return fmt.Errorf("external parent management group set, but already exists %s", parent)
		}

		alzmg.parentExternal = to.Ptr[string](parent)
	}
	if !parentIsExternal && parent != "" {
<<<<<<< HEAD
		mg, ok := az.Deployment.MGs[parent]
=======
		mg, ok := d.MGs[parent]
>>>>>>> 62528bfd
		if !ok {
			return fmt.Errorf("parent management group not found %s", parent)
		}
		alzmg.parent = mg
<<<<<<< HEAD
		az.Deployment.MGs[parent].children.Add(alzmg)
=======
		d.MGs[parent].children = appendIfMissing(d.MGs[parent].children, alzmg)
>>>>>>> 62528bfd
	}

	// We only allow one intermediate root management group, so check if this is the first one
	if parentIsExternal {
<<<<<<< HEAD
		for mgname, mg := range az.Deployment.MGs {
=======
		for mgname, mg := range d.MGs {
>>>>>>> 62528bfd
			if mg.parentExternal != nil {
				return fmt.Errorf("multiple root management groups: %s and %s", mgname, name)
			}
		}
	}

	// make copies of the archetype resources for modification in the Deployment management group
	for _, name := range arch.PolicyDefinitions.Members() {
		newdef := new(armpolicy.Definition)
		*newdef = *az.policyDefinitions[name]
		alzmg.PolicyDefinitions[name] = newdef
	}
	for _, name := range arch.PolicySetDefinitions.Members() {
		newdef := new(armpolicy.SetDefinition)
		*newdef = *az.policySetDefinitions[name]
		alzmg.PolicySetDefinitions[name] = newdef
	}
	for _, name := range arch.PolicyAssignments.Members() {
		newpolassign := new(armpolicy.Assignment)
		*newpolassign = *az.policyAssignments[name]
		alzmg.PolicyAssignments[name] = newpolassign
	}
	for _, name := range arch.RoleDefinitions.Members() {
		newroledef := new(armauthorization.RoleDefinition)
		*newroledef = *az.roleDefinitions[name]
		alzmg.RoleDefinitions[name] = newroledef
	}

	// add the management group to the deployment
	az.Deployment.MGs[name] = alzmg

	// process the well known policy parameter values
	wk := getWellKnownPolicyAssignmentParameterValues(arch.wellKnownPolicyValues)
	for assignmentName, params := range wk {
		pa, ok := alzmg.PolicyAssignments[assignmentName]
		if !ok {
			continue
		}
		if pa.Properties.Parameters == nil {
			pa.Properties.Parameters = make(map[string]*armpolicy.ParameterValuesValue, 1)
		}
		for param, value := range params {
			pa.Properties.Parameters[param] = value
		}
	}

	pd2mg := az.Deployment.policyDefinitionToMg()
	psd2mg := az.Deployment.policySetDefinitionToMg()

	// re-write the policy definition ID property to be the current MG name
	modifyPolicyDefinitions(alzmg)

	// re-write the policy set definition ID property and go through the referenced definitions
	// and write the defintion id if it's custom
	modifyPolicySetDefinitions(alzmg, pd2mg)

	// re-write the policy assignment ID property to be the current MG name
	// and go through the referenced definitions and write the definition id if it's custom
	// and set the location property to the default location if it's not nil
	if err := modifyPolicyAssignments(alzmg, pd2mg, psd2mg, arch.wellKnownPolicyValues); err != nil {
		return err
	}

	// re-write the assignableScopes for the role definitions
	modifyRoleDefinitions(alzmg)

	return nil
}

func (d *DeploymentType) policyDefinitionToMg() map[string]string {
	res := make(map[string]string, 0)
	for mgname, mg := range d.MGs {
		for pdname := range mg.PolicyDefinitions {
			res[pdname] = mgname
		}
	}
	return res
}

func (d *DeploymentType) policySetDefinitionToMg() map[string]string {
	res := make(map[string]string, 0)
	for mgname, mg := range d.MGs {
		for psdname := range mg.PolicySetDefinitions {
			res[psdname] = mgname
		}
	}
	return res
}

func modifyPolicyDefinitions(alzmg *AlzManagementGroup) {
	for k, v := range alzmg.PolicyDefinitions {
		v.ID = to.Ptr(fmt.Sprintf(policyDefinitionIdFmt, alzmg.Name, k))
	}
}

// These for loops re-write the referenced policy definition resource IDs
// for all policy sets.
// It looks up the policy definition names that are in all archetypes in the Deployment.
// If it is found, the definition reference id is re-written with the correct management group name.
// If it is not found, we assume that it's built-in.
func modifyPolicySetDefinitions(alzmg *AlzManagementGroup, pd2mg map[string]string) {
	for k, v := range alzmg.PolicySetDefinitions {
		v.ID = to.Ptr(fmt.Sprintf(policySetDefinitionIdFmt, alzmg.Name, k))
		for _, pd := range v.Properties.PolicyDefinitions {
			pdname := lastSegment(*pd.PolicyDefinitionID)
			if mgname, ok := pd2mg[pdname]; ok {
				pd.PolicyDefinitionID = to.Ptr(fmt.Sprintf(policyDefinitionIdFmt, mgname, pdname))
			}
		}
	}
}

func modifyPolicyAssignments(alzmg *AlzManagementGroup, pd2mg, psd2mg map[string]string, opts *WellKnownPolicyValues) error {
	for assignmentName, assignment := range alzmg.PolicyAssignments {
		assignment.ID = to.Ptr(fmt.Sprintf(policyAssignmentIdFmt, alzmg.Name, assignmentName))
		assignment.Properties.Scope = to.Ptr(fmt.Sprintf(managementGroupIdFmt, alzmg.Name))
		if assignment.Location != nil {
			assignment.Location = to.Ptr(opts.DefaultLocation)
		}

		// rewrite the referenced policy definition id
		// if the policy definition is in the list
		pd := assignment.Properties.PolicyDefinitionID
		switch lastButOneSegment(*pd) {
		case "policyDefinitions":
			if mgname, ok := pd2mg[lastSegment(*pd)]; ok {
				assignment.Properties.PolicyDefinitionID = to.Ptr(fmt.Sprintf(policyDefinitionIdFmt, mgname, lastSegment(*pd)))
			}
		case "policySetDefinitions":
			if mgname, ok := psd2mg[lastSegment(*pd)]; ok {
				assignment.Properties.PolicyDefinitionID = to.Ptr(fmt.Sprintf(policySetDefinitionIdFmt, mgname, lastSegment(*pd)))
			}
		default:
			return fmt.Errorf("policy assignment %s has invalid resource type in id %s", assignmentName, *pd)
		}
	}
	return nil
}

func modifyRoleDefinitions(alzmg *AlzManagementGroup) {
	for _, roledef := range alzmg.RoleDefinitions {
		u := uuidV5(alzmg.Name, *roledef.Name)
		roledef.ID = to.Ptr(fmt.Sprintf(roleDefinitionIdFmt, alzmg.Name, u))
		if roledef.Properties.AssignableScopes == nil || len(roledef.Properties.AssignableScopes) == 0 {
			roledef.Properties.AssignableScopes = make([]*string, 1)
		}
		roledef.Properties.AssignableScopes[0] = to.Ptr(alzmg.GetResourceId())
	}
}

func newAlzManagementGroup() *AlzManagementGroup {
	return &AlzManagementGroup{
		AdditionalRoleAssignmentsByPolicyAssignment: make(map[string]*PolicyAssignmentAdditionalRoleAssignments),
		PolicyDefinitions:    make(map[string]*armpolicy.Definition),
		PolicySetDefinitions: make(map[string]*armpolicy.SetDefinition),
		PolicyAssignments:    make(map[string]*armpolicy.Assignment),
		RoleAssignments:      make(map[string]*armauthorization.RoleAssignment),
		RoleDefinitions:      make(map[string]*armauthorization.RoleDefinition),
	}
}

func uuidV5(s ...string) uuid.UUID {
	return uuid.NewSHA1(uuid.NameSpaceURL, []byte(strings.Join(s, "")))
}<|MERGE_RESOLUTION|>--- conflicted
+++ resolved
@@ -34,11 +34,8 @@
 // If the parent is not specified, the management group is considered the root of the hierarchy.
 // You should pass the source Archetype through the .WithWellKnownPolicyParameters() method
 // to ensure that the values in the wellKnownPolicyValues are honored.
-<<<<<<< HEAD
+
 func (az *AlzLib) AddManagementGroupToDeployment(name, displayName, parent string, parentIsExternal bool, arch *Archetype) error {
-=======
-func (d *DeploymentType) AddManagementGroup(name, displayName, parent string, parentIsExternal bool, arch *Archetype) error {
->>>>>>> 62528bfd
 	if arch.wellKnownPolicyValues == nil {
 		return errors.New("archetype well known values not set, use Archetype.WithWellKnownPolicyValues() to update")
 	}
@@ -52,44 +49,26 @@
 
 	alzmg.Name = name
 	alzmg.DisplayName = displayName
-<<<<<<< HEAD
 	alzmg.children = sets.NewSet[*AlzManagementGroup]()
 	if parentIsExternal {
 		if _, ok := az.Deployment.MGs[parent]; ok {
-=======
-	alzmg.children = make([]*AlzManagementGroup, 0)
-	if parentIsExternal {
-		if _, ok := d.MGs[parent]; ok {
->>>>>>> 62528bfd
+
 			return fmt.Errorf("external parent management group set, but already exists %s", parent)
 		}
-
 		alzmg.parentExternal = to.Ptr[string](parent)
 	}
 	if !parentIsExternal && parent != "" {
-<<<<<<< HEAD
 		mg, ok := az.Deployment.MGs[parent]
-=======
-		mg, ok := d.MGs[parent]
->>>>>>> 62528bfd
 		if !ok {
 			return fmt.Errorf("parent management group not found %s", parent)
 		}
 		alzmg.parent = mg
-<<<<<<< HEAD
 		az.Deployment.MGs[parent].children.Add(alzmg)
-=======
-		d.MGs[parent].children = appendIfMissing(d.MGs[parent].children, alzmg)
->>>>>>> 62528bfd
 	}
 
 	// We only allow one intermediate root management group, so check if this is the first one
 	if parentIsExternal {
-<<<<<<< HEAD
 		for mgname, mg := range az.Deployment.MGs {
-=======
-		for mgname, mg := range d.MGs {
->>>>>>> 62528bfd
 			if mg.parentExternal != nil {
 				return fmt.Errorf("multiple root management groups: %s and %s", mgname, name)
 			}
